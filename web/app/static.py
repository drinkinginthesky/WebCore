--- conflicted
+++ resolved
@@ -18,11 +18,7 @@
 
 # ## Static File Endpoint
 
-<<<<<<< HEAD
-def static(base, mapping=None):
-=======
 def static(base, mapping=None, far=('js', 'css', 'gif', 'jpg', 'jpeg', 'png', 'ttf', 'woff')):
->>>>>>> 80f297bd
 	"""Serve files from disk.
 	
 	This utility endpoint factory is meant primarily for use in development environments; in production environments
@@ -67,12 +63,9 @@
 		if not isfile(path):  # Only serve normal files; no UNIX domain sockets, FIFOs, etc., etc.
 			raise HTTPForbidden("Cowardly refusing to open a non-file." if __debug__ else None)
 		
-<<<<<<< HEAD
-=======
 		if far and path.rpartition('.')[2] in far:
 			context.response.cache_expires = 60*60*24*365
 		
->>>>>>> 80f297bd
 		if mapping:  # Handle the mapping of filename extensions to 2-tuples. 'Cause why not?
 			_, _, extension = basename(path).partition('.')
 			if extension in mapping:
