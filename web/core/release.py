# encoding: utf-8

"""Release information about WebCore."""

# ## Imports

from __future__ import unicode_literals

import sys
from collections import namedtuple


# ## Module Globals

<<<<<<< HEAD
version_info = namedtuple('version_info', ('major', 'minor', 'micro', 'releaselevel', 'serial'))(2, 0, 1, 'final', 0)
=======
version_info = namedtuple('version_info', ('major', 'minor', 'micro', 'releaselevel', 'serial'))(2, 0, 2, 'final', 0)
>>>>>>> 80f297bd
version = ".".join([str(i) for i in version_info[:3]]) + ((version_info.releaselevel[0] + str(version_info.serial)) if version_info.releaselevel != 'final' else '')

author = namedtuple('Author', ['name', 'email'])("Alice Bevan-McGregor", 'alice@gothcandy.com')
description = "A powerful web development nanoframework so small it's not even a microframework."
copyright = "2009-2016, Alice Bevan-McGregor and contributors"
url = 'https://github.com/marrow/WebCore/'
colophon = """Powered by:
	<a class="noicon" href="http://www.python.org/" title="A programming language that lets you work more quickly and integrate your systems more effectively.">Python</a> <em class="version">{0.major}.{0.minor}</em>
	and <a class="noicon" href="{1}" title="A lightweight and extremely fast Python web framework.">WebCore</a> <em class="version">{2}</em>.""".format(sys.version_info, url, version)
<|MERGE_RESOLUTION|>--- conflicted
+++ resolved
@@ -12,11 +12,7 @@
 
 # ## Module Globals
 
-<<<<<<< HEAD
-version_info = namedtuple('version_info', ('major', 'minor', 'micro', 'releaselevel', 'serial'))(2, 0, 1, 'final', 0)
-=======
 version_info = namedtuple('version_info', ('major', 'minor', 'micro', 'releaselevel', 'serial'))(2, 0, 2, 'final', 0)
->>>>>>> 80f297bd
 version = ".".join([str(i) for i in version_info[:3]]) + ((version_info.releaselevel[0] + str(version_info.serial)) if version_info.releaselevel != 'final' else '')
 
 author = namedtuple('Author', ['name', 'email'])("Alice Bevan-McGregor", 'alice@gothcandy.com')
