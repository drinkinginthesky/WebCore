# encoding: utf-8

"""Primary WSGI application and framework entry point."""

# ## Imports

from __future__ import unicode_literals

import logging
import logging.config

from inspect import isfunction
from webob.exc import HTTPException, HTTPNotFound, HTTPInternalServerError
from marrow.package.loader import load

from .context import Context
from .dispatch import WebDispatchers
from .extension import WebExtensions
from .view import WebViews
from ..ext.base import BaseExtension
from ..ext import args as arguments

if __debug__:
	from .util import safe_name


# ## Module Globals

# A standard Python logger object.
log = __import__('logging').getLogger(__name__)


# ## WSGI Application

class Application(object):
	"""The WebCore WSGI application.
	
	This glues together a few components:
	
	* Loading and preparation the Application configuration.
	* Simple or verbose logging configuration.
	* Collection and execution of `web.extension` callbacks.
	* WSGI middleware wrapping.
	* The final WSGI application handling requests.
	"""
	
	__slots__ = (
			'config',  # Application configuration.
			'feature',  # Feature tag announcement; populated by the `provides` of active extensions.
			
			'__context',  # Application context instance.
			'RequestContext',  # Per-request context class.
			'__call__',  # WSGI request handler.  Dynamically assigned.
		)
	
	def __init__(self, root, **config):
		"""Construct the initial ApplicationContext, populate, and prepare the WSGI stack.
		
		No actions other than configuration should happen during construction.
		
		Current configuration is limited to three arguments:
		
		* `root` -- the object to use as the starting point of dispatch on each request
		* `logging` -- either `None` to indicate WebCore should not manipulate the logging configuration (the
			default), a string representing the logging level to globally configure (such as `"debug"`), or a
			dictionary configuration to pass to the Python standard `logging.dictConfig()` process.
		* `extensions` -- a list of configured extension instances, ignoring `BaseExtension` which is automatically
			added to the extension set.
		"""
		
		self.config = self._configure(config)  # Prepare the configuration.
		
		if __debug__:
			log.debug("Preparing WebCore application.")
		
		if isfunction(root):  # We need to armour against this turning into a bound method of the context.
			root = staticmethod(root)
		
		# This construts a basic `ApplicationContext` containing a few of the passed-in values.
		context = self.__context = Context(app=self, root=root)._promote('ApplicationContext')
		
		# These can't really be deferred to extensions themselves, for fairly obvious chicken/egg reasons.
		exts = context.extension = WebExtensions(context)  # Load extension registry and prepare callbacks.
		context.dispatch = WebDispatchers(context)  # Load dispatch registry.
		context.view = WebViews(context)  # Load the view registry.
		
		# Execute extension startup callbacks; this is the appropriate time to attach descriptors to the context.
		for ext in exts.signal.start: ext(context)
		
		# At this point the context should have been populated with any descriptor protocol additions. Promote the
		# `ApplicationContext` instance to a `RequestContext` class for use during the request/response cycle.
		self.RequestContext = context._promote('RequestContext', instantiate=False)
		
		# Handle WSGI middleware wrapping by extensions and point our __call__ at the result.
		app = self.application
		for ext in exts.signal.middleware: app = ext(context, app)
		self.__call__ = app
		
		if __debug__:  # Mostly useful for timing calculations.
			log.debug("WebCore application prepared.")
	
	def _configure(self, config):
		"""Prepare the incoming configuration and ensure certain expected values are present.
		
		For example, this ensures BaseExtension is included in the extension list, and populates the logging config.
		"""
		config = config or dict()
		
		# We really need this to be there.
		if 'extensions' not in config: config['extensions'] = list()
		
		if not any(isinstance(ext, BaseExtension) for ext in config['extensions']):
			# Always make sure the BaseExtension is present since request/response objects are handy.
			config['extensions'].insert(0, BaseExtension())
		
		if not any(isinstance(ext, arguments.ArgumentExtension) for ext in config['extensions']):
			# Prepare a default set of argument mutators.
			config['extensions'].extend([
					arguments.ValidateArgumentsExtension(),
					arguments.ContextArgsExtension(),
					arguments.RemainderArgsExtension(),
					arguments.QueryStringArgsExtension(),
					arguments.FormEncodedKwargsExtension(),
					arguments.JSONKwargsExtension(),
				])
		
		# Tests are skipped on these as we have no particular need to test Python's own logging mechanism.
		level = config.get('logging', {}).get('level', None)
		if level:  # pragma: no cover
			logging.basicConfig(level=getattr(logging, level.upper()))
		elif 'logging' in config:  # pragma: no cover
			logging.config.dictConfig(config['logging'])
		
		return config
	
	# This is impractical to test due to the blocking nature of starting a web server interface.
	# Individual adapters are hand-tested for basic operation prior to release.
	def serve(self, service='auto', **options):  # pragma: no cover
		"""Initiate a web server service to serve this application.
		
		You can always use the Application instance as a bare WSGI application, of course.  This method is provided as
		a convienence.
		
		Pass in the name of the service you wish to use, and any additional configuration options appropriate for that
		service.  Almost all services accept `host` and `port` options, some also allow you to specify an on-disk
		`socket`.  By default all web servers will listen to `127.0.0.1` (loopback only) on port 8080.
		"""
		
		service = load(service, 'web.server')  # We don't bother with a full registry for these one-time lookups.
		
		try:
			service(self, **options)
		except KeyboardInterrupt:  # We catch this as SIG_TERM or ^C are basically the only ways to stop most servers.
			pass
		
		# Notify extensions that the service has returned and we are exiting.
		for ext in self.__context.extension.signal.stop: ext(self.__context)
	
	def _execute_endpoint(self, context, endpoint, signals):
		if not callable(endpoint):
			# Endpoints don't have to be functions.
			# They can instead point to what a function would return for view lookup.
			
			if __debug__:
				log.debug("Static endpoint located.", extra=dict(
						request = id(context),
						endpoint = repr(endpoint),
					))
			
			# Use the result directly, as if it were the result of calling a function or method.
			return endpoint
		
		# Populate any endpoint arguments and allow for chained mutation and validation.
		args, kwargs = [], {}
		
		try:
			for ext in signals.mutate: ext(context, endpoint, args, kwargs)
		
		except HTTPException as e:
			result = e
		
		else:
			# If successful in accumulating arguments, finally call the endpoint.
			
			if __debug__:
				log.debug("Callable endpoint located and arguments prepared.", extra=dict(
						request = id(context),
						endpoint = safe_name(endpoint),
						endpoint_args = args,
						endpoint_kw = kwargs
					))
			
			try:
				result = endpoint(*args, **kwargs)
			
			except HTTPException as e:
				result = e
		
		# Execute return value transformation callbacks.
		for ext in signals.transform: result = ext(context, endpoint, result)
		
		return result
	
	def application(self, environ, start_response):
		"""Process a single WSGI request/response cycle.
		
		This is the WSGI handler for WebCore.  Depending on the presence of extensions providing WSGI middleware,
		the `__call__` attribute of the Application instance will either become this, or become the outermost
		middleware callable.
		
		Most apps won't utilize middleware, the extension interface is preferred for most operations in WebCore.
		They allow for code injection at various intermediary steps in the processing of a request and response.
		"""
		context = environ['wc.context'] = self.RequestContext(environ=environ)
		signals = context.extension.signal
		
		# Announce the start of a request cycle. This executes `prepare` and `before` callbacks in the correct order.
		for ext in signals.pre: ext(context)
		
		# Identify the endpoint for this request.
		is_endpoint, handler = context.dispatch(context, context.root, context.environ['PATH_INFO'])
		
		if is_endpoint:
			try:
				result = self._execute_endpoint(context, handler, signals)  # Process the endpoint.
			except Exception as e:
				log.exception("Caught exception attempting to execute the endpoint.")
				result = HTTPInternalServerError(str(e) if __debug__ else "Please see the logs.")
				
				if 'debugger' in context.extension.feature:
					context.response = result
					for ext in signals.after: ext(context)  # Allow signals to clean up early.
					raise
		
		else:  # If no endpoint could be resolved, that's a 404.
			result = HTTPNotFound("Dispatch failed." if __debug__ else None)
		
		if __debug__:
			log.debug("Result prepared, identifying view handler.", extra=dict(
					request = id(context),
					result = safe_name(type(result))
				))
		
		# Identify a view capable of handling this result.
		for view in context.view(result):
			if view(context, result): break
		else:
			# We've run off the bottom of the list of possible views.
			raise TypeError("No view could be found to handle: " + repr(type(result)))
		
		if __debug__:
			log.debug("View identified, populating response.", extra=dict(
					request = id(context),
					view = repr(view),
				))
		
		for ext in signals.after: ext(context)
		
<<<<<<< HEAD
		return context.response.conditional_response_app(environ, start_response)
=======
		def capture_done(response):
			for chunk in response:
				yield chunk
			
			for ext in signals.done: ext(context)
		
		# This is really long due to the fact we don't want to capture the response too early.
		# We need anything up to this point to be able to simply replace `context.response` if needed.
		return capture_done(context.response.conditional_response_app(environ, start_response))
>>>>>>> 80f297bd
<|MERGE_RESOLUTION|>--- conflicted
+++ resolved
@@ -256,9 +256,6 @@
 		
 		for ext in signals.after: ext(context)
 		
-<<<<<<< HEAD
-		return context.response.conditional_response_app(environ, start_response)
-=======
 		def capture_done(response):
 			for chunk in response:
 				yield chunk
@@ -268,4 +265,3 @@
 		# This is really long due to the fact we don't want to capture the response too early.
 		# We need anything up to this point to be able to simply replace `context.response` if needed.
 		return capture_done(context.response.conditional_response_app(environ, start_response))
->>>>>>> 80f297bd
