--- conflicted
+++ resolved
@@ -34,10 +34,6 @@
 log = __import__('logging').getLogger(__name__)
 
 
-<<<<<<< HEAD
-# ## Extension
-
-=======
 # ## Helper Classes
 
 Crumb = namedtuple('Breadcrumb', ('handler', 'path'))
@@ -52,7 +48,6 @@
 
 # ## Extension
 
->>>>>>> 80f297bd
 class BaseExtension(object):
 	"""Base framework extension.
 	
@@ -108,11 +103,7 @@
 			del context.request.remainder[0]
 		
 		# Track the "breadcrumb list" of dispatch through distinct controllers.
-<<<<<<< HEAD
-		context.path = []
-=======
 		context.path = Bread()
->>>>>>> 80f297bd
 	
 	def dispatch(self, context, consumed, handler, is_endpoint):
 		"""Called as dispatch descends into a tier.
@@ -144,11 +135,7 @@
 					context.request.path_info_pop()
 		
 		# Update the breadcrumb list.
-<<<<<<< HEAD
-		context.path.append((handler, request.script_name))
-=======
 		context.path.append(Crumb(handler, Path(request.script_name)))
->>>>>>> 80f297bd
 		
 		if consumed:  # Lastly, update the remaining path element list.
 			request.remainder = request.remainder[len(consumed):]
@@ -157,10 +144,6 @@
 	
 	def render_none(self, context, result):
 		"""Render empty responses."""
-<<<<<<< HEAD
-		context.response.length = 0
-=======
->>>>>>> 80f297bd
 		context.response.body = b''
 		del context.response.content_length
 		return True
