*.py[co]

# Packaging
*.egg-info
<<<<<<< HEAD
dist
build
eggs
.eggs
parts
=======
.eggs
.packaging

# Virtual Environment Pseudo-Chroot
>>>>>>> 80f297bd
bin
lib
usr
var
include
share
tmp

# Unit Test / Coverage Reports
coverage.xml
.coverage
.tox
.cagoule.db
.cache/
htmlcov/

# Mac
.DS_Store

<<<<<<< HEAD
# Extras
thirdparty/
htmlcov/
.ropeproject
=======
# Completion Integration
.ropeproject
>>>>>>> 80f297bd
<|MERGE_RESOLUTION|>--- conflicted
+++ resolved
@@ -2,18 +2,10 @@
 
 # Packaging
 *.egg-info
-<<<<<<< HEAD
-dist
-build
-eggs
-.eggs
-parts
-=======
 .eggs
 .packaging
 
 # Virtual Environment Pseudo-Chroot
->>>>>>> 80f297bd
 bin
 lib
 usr
@@ -33,12 +25,5 @@
 # Mac
 .DS_Store
 
-<<<<<<< HEAD
-# Extras
-thirdparty/
-htmlcov/
-.ropeproject
-=======
 # Completion Integration
 .ropeproject
->>>>>>> 80f297bd
