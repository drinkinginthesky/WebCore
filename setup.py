--- conflicted
+++ resolved
@@ -101,12 +101,6 @@
 			'web.server',  # front-end WSGI bridges
 		],
 	zip_safe = True,
-<<<<<<< HEAD
-	cmdclass = dict(
-			test = PyTest,
-		),
-=======
->>>>>>> 80f297bd
 	
 	# ### Plugin Registration
 	
@@ -116,8 +110,6 @@
 					'static = web.app.static:static',
 				],
 			
-<<<<<<< HEAD
-=======
 			'web.acl.predicate': [
 					'not = web.ext.acl:Not',
 					'always = web.ext.acl:always',
@@ -129,7 +121,6 @@
 					'contains = web.ext.acl:ContextContains',
 				],
 			
->>>>>>> 80f297bd
 			# #### WebCore Extensions
 			'web.extension': [
 					# ##### BaseExtension, providing request, response, and default views.
@@ -138,14 +129,6 @@
 					'response = web.ext.base:BaseExtension',
 					
 					# ##### Miscelaneous Builtin Extensions
-<<<<<<< HEAD
-					'analytics = web.ext.analytics:AnalyticsExtension',
-					'annotation = web.ext.annotation:AnnotationExtension',  # Preferred use/needs reference.
-					'cast = web.ext.annotation:AnnotationExtension',  # Legacy reference.
-					'typecast = web.ext.annotation:AnnotationExtension',  # Legacy reference.
-					'local = web.ext.local:ThreadLocalExtension',  # Preferred use/needs reference.
-					'threadlocal = web.ext.local:ThreadLocalExtension',  # Legacy reference.
-=======
 					'acl = web.ext.acl:ACLExtension',  # Access control list validation.
 					'analytics = web.ext.analytics:AnalyticsExtension',
 					'annotation = web.ext.annotation:AnnotationExtension',  # Preferred use/needs reference.
@@ -155,7 +138,6 @@
 					'local = web.ext.local:ThreadLocalExtension',  # Preferred use/needs reference.
 					'threadlocal = web.ext.local:ThreadLocalExtension',  # Legacy reference.
 					'assets = web.ext.assets:WebAssetsExtension',  # WebAssets integration.
->>>>>>> 80f297bd
 				],
 			
 			# #### WSGI Server Adapters
@@ -192,12 +174,9 @@
 	
 	# ## Installation Dependencies
 	
-<<<<<<< HEAD
-=======
 	setup_requires = [
 			'pytest-runner',
 		] if {'pytest', 'test', 'ptr'}.intersection(sys.argv) else [],
->>>>>>> 80f297bd
 	install_requires = [
 			'marrow.package<2.0',  # dynamic execution and plugin management
 			'WebOb',  # HTTP request and response objects, and HTTP status code exceptions
@@ -228,11 +207,8 @@
 			'template': ['web.template', 'cinje'],  # Recommended template engine.
 			'database': ['web.db', 'pymongo'],  # Recommended database engine.
 			'asset': ['webassets'],  # Recommended static asset management.
-<<<<<<< HEAD
-=======
 			'bson': ['pymongo'],
 			'yaml': ['pyyaml'],
->>>>>>> 80f297bd
 			
 			# ### Plugin Dependencies
 			'waitress': ['waitress'],
