--- conflicted
+++ resolved
@@ -82,11 +82,8 @@
                         'versions = web.cli.versions:versions',
                         'clean = web.cli.clean:clean',
                         'compile = web.cli.compile:compile',
-<<<<<<< HEAD
                         'serve = web.cli.serve:serve',
-=======
                         'shell = web.cli.shell:shell',
->>>>>>> f8ca7d72
                     ],
                 'web.dispatch': [
                         'object = web.dialect.dispatch:ObjectDispatchDialect',
