# encoding: utf-8

from unittest import TestCase

from webob import Request
from nose.tools import raises, eq_

from web.core import Application, Controller
from web.core.templating import template
from web.core import templating


class RootController(Controller):
    @template('templates.test')
    def decorator(self):
        return dict()

    @template('templates.test')
    def decorator_simple(self):
        return b'test data'

    def tuple(self):
        return 'templates.test', dict(), dict()

    def variables(self):
        return 'templates.variables', dict()

    def unicode(self):
        return 'templates.unicode', dict(), {'genshi.default_encoding': None}
<<<<<<< HEAD
    
    def unicode_template(self):
        return u'templates.test', dict()
    
=======

    def unicode_mako(self):
        return 'mako:templates.unicode_mako', dict()

    def registry(self):
        return 'templates.registry', dict()

>>>>>>> 8388bca3
    def bad(self):
        return 'foo', 'bar'
    
    def relative(self):
        return 'templates.relativetest', dict()


test_config = {'debug': True, 'web.widgets': False, 'web.sessions': False, 'web.compress': False, 'web.static': False}


class TestTemplates(TestCase):
    app = Application.factory(root=RootController, **test_config)

    def setup(self):
        self.__registry = list(templating.registry)

    def teardown(self):
        templating.registry = self.__registry

    def test_decorator(self):
        """Test decorator template generation."""
        response = Request.blank('/decorator').get_response(self.app)

        assert response.status == "200 OK"
        assert response.content_type == "text/html"
        assert response.body == '<html xmlns="http://www.w3.org/1999/xhtml"><body><h1>It works!</h1></body></html>'

    def test_decorator_simple(self):
        """Test returning a bytestring instead of template args from a decorated method."""
        response = Request.blank('/decorator_simple').get_response(self.app)

        assert response.status == "200 OK"
        assert response.content_type == "text/html"
        assert response.body == b'test data'

    def test_tuple(self):
        """Test """
        response = Request.blank('/tuple').get_response(self.app)

        eq_(response.status, "200 OK")
        eq_(response.content_type, "text/html")
        assert response.body == '<html xmlns="http://www.w3.org/1999/xhtml"><body><h1>It works!</h1></body></html>'

    def test_unicode(self):
        response = Request.blank('/unicode').get_response(self.app)

        eq_(response.status, "200 OK")
        eq_(response.content_type, "text/html")
        eq_(response.charset, "UTF-8")
        assert response.unicode_body == u'<html xmlns="http://www.w3.org/1999/xhtml"><body><h1>© 2009</h1></body></html>'
<<<<<<< HEAD
        
    def test_unicode_template(self):
        response = Request.blank('/unicode_template').get_response(self.app)
        
        assert response.status == "200 OK"
        assert response.content_type == "text/html"
        assert response.body == '<html xmlns="http://www.w3.org/1999/xhtml"><body><h1>It works!</h1></body></html>'
    
=======

    def test_unicode_body(self):
        # This test was mostly added to test the middleware's ability to handle
        # a unicode return value from the renderer
        response = Request.blank('/unicode_mako').get_response(self.app)

        eq_(response.status, "200 OK")
        eq_(response.content_type, "text/html")
        eq_(response.charset, "UTF-8")
        eq_(response.unicode_body, u'<html><body><h1>© 2009</h1></body></html>')

>>>>>>> 8388bca3
    def test_template_globals(self):
        response = Request.blank('/variables').get_response(self.app)

        eq_(response.status, "200 OK")
        eq_(response.content_type, "text/html")
        assert response.body == '<html xmlns="http://www.w3.org/1999/xhtml"><body><h1>It works!</h1></body></html>'

    def test_registry(self):
        templating.registry.append(lambda: {'var1': 123, 'var2': 456})
        response = Request.blank('/registry').get_response(self.app)

        eq_(response.status, "200 OK")
        eq_(response.content_type, "text/html")
        eq_(response.body, '<html xmlns="http://www.w3.org/1999/xhtml"><body>123 456</body></html>')

    @raises(TypeError)
    def test_exception(self):
<<<<<<< HEAD
        try:
            response = Request.blank('/bad').get_response(self.app)
            
        except (TypeError, ValueError):
            pass
        
        else:
            raise Exception
=======
        Request.blank('/bad').get_response(self.app)

    def test_relative(self):
        response = Request.blank('/relative').get_response(self.app)
        eq_(response.body, '<html xmlns="http://www.w3.org/1999/xhtml"><body>subpackage/test.html</body></html>')

    def test_translator(self):
        environ = {'web.translator': lambda x: x.swapcase()}
        response = Request.blank('/tuple', environ=environ).get_response(self.app)
        eq_(response.body, '<html xmlns="http://www.w3.org/1999/xhtml"><body><h1>It works!</h1></body></html>')
>>>>>>> 8388bca3
<|MERGE_RESOLUTION|>--- conflicted
+++ resolved
@@ -27,20 +27,16 @@
 
     def unicode(self):
         return 'templates.unicode', dict(), {'genshi.default_encoding': None}
-<<<<<<< HEAD
     
     def unicode_template(self):
         return u'templates.test', dict()
     
-=======
-
     def unicode_mako(self):
         return 'mako:templates.unicode_mako', dict()
 
     def registry(self):
         return 'templates.registry', dict()
 
->>>>>>> 8388bca3
     def bad(self):
         return 'foo', 'bar'
     
@@ -91,7 +87,6 @@
         eq_(response.content_type, "text/html")
         eq_(response.charset, "UTF-8")
         assert response.unicode_body == u'<html xmlns="http://www.w3.org/1999/xhtml"><body><h1>© 2009</h1></body></html>'
-<<<<<<< HEAD
         
     def test_unicode_template(self):
         response = Request.blank('/unicode_template').get_response(self.app)
@@ -100,8 +95,6 @@
         assert response.content_type == "text/html"
         assert response.body == '<html xmlns="http://www.w3.org/1999/xhtml"><body><h1>It works!</h1></body></html>'
     
-=======
-
     def test_unicode_body(self):
         # This test was mostly added to test the middleware's ability to handle
         # a unicode return value from the renderer
@@ -112,7 +105,6 @@
         eq_(response.charset, "UTF-8")
         eq_(response.unicode_body, u'<html><body><h1>© 2009</h1></body></html>')
 
->>>>>>> 8388bca3
     def test_template_globals(self):
         response = Request.blank('/variables').get_response(self.app)
 
@@ -128,18 +120,8 @@
         eq_(response.content_type, "text/html")
         eq_(response.body, '<html xmlns="http://www.w3.org/1999/xhtml"><body>123 456</body></html>')
 
-    @raises(TypeError)
+    @raises(TypeError, ValueError)
     def test_exception(self):
-<<<<<<< HEAD
-        try:
-            response = Request.blank('/bad').get_response(self.app)
-            
-        except (TypeError, ValueError):
-            pass
-        
-        else:
-            raise Exception
-=======
         Request.blank('/bad').get_response(self.app)
 
     def test_relative(self):
@@ -149,5 +131,4 @@
     def test_translator(self):
         environ = {'web.translator': lambda x: x.swapcase()}
         response = Request.blank('/tuple', environ=environ).get_response(self.app)
-        eq_(response.body, '<html xmlns="http://www.w3.org/1999/xhtml"><body><h1>It works!</h1></body></html>')
->>>>>>> 8388bca3
+        eq_(response.body, '<html xmlns="http://www.w3.org/1999/xhtml"><body><h1>It works!</h1></body></html>')