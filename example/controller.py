--- conflicted
+++ resolved
@@ -100,8 +100,4 @@
 if __name__ == '__main__':
 	from web.core.application import Application
 	
-<<<<<<< HEAD
-	Application(Root, logging={'level': 'debug'})
-=======
 	Application(Root, logging={'level': 'info'}).serve('waitress', threads=15)
->>>>>>> 80f297bd
